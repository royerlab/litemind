import io
import os
from functools import lru_cache
from pathlib import Path
from tempfile import mkdtemp
from typing import List, Tuple, Union

<<<<<<< HEAD
from arbol import aprint
from litemind.utils.file_extensions import document_file_extensions
=======
from PIL import Image
from arbol import aprint

>>>>>>> 2e0f6ee0
from litemind.utils.normalise_uri_to_local_file_path import uri_to_local_file_path
from PIL import Image


@lru_cache()
def is_pymupdf_available() -> bool:
    # Check if package pymupdf s available:
    try:
        import importlib.util

        return (
            importlib.util.find_spec("pymupdf4llm") is not None
            and importlib.util.find_spec("pymupdf") is not None
        )

    except ImportError:
        return False


def convert_document_to_markdown(document_uri: str) -> str:
    """
    Convert a document to a markdown string.

    Parameters
    ----------
    document_uri: str
        The URI of the document to convert.

    Returns
    -------
    str
        The resulting markdown string.

    """

    # Check if package pymupdf is available:
    if not is_pymupdf_available():
        raise ImportError(
            "pymupdf is not available. Please install it to use this function."
        )

    # Import the necessary modules:
    import pymupdf4llm

    # Download if needed document to temp folder:
    document_path = uri_to_local_file_path(document_uri)

    # Convert the document to markdown:
    md_text = pymupdf4llm.to_markdown(document_path)

    return md_text


def extract_images_from_document(document_uri: str) -> List[str]:
    """
    Extract images from a document.

    Parameters
    ----------
    document_uri: str
        The URI of the document to extract images from.

    Returns
    -------
    List[str]
        The list of image file URIs.

    """

    # Check if package pymupdf is available:
    if not is_pymupdf_available():
        raise ImportError(
            "pymupdf is not available. Please install it to use this function."
        )

    # Import the necessary modules:
    import pymupdf

    # We need a temporary folder obtained with tempfile and mkdtemp to store the images:
    temp_image_directory_path = mkdtemp(prefix="extracted_images_")

    # Download if needed document to temp folder:
    document_path = uri_to_local_file_path(document_uri)

    # Extract images from the document:
    doc = pymupdf.open(document_path)  # open a document

    # List of files to return:
    image_files_uris = []

    for page_index in range(len(doc)):  # iterate over pdf pages
        page = doc[page_index]  # get the page
        image_list = page.get_images()

        # print the number of images found on the page
        if image_list:
            aprint(f"Found {len(image_list)} images on page {page_index}")
        else:
            aprint("No images found on page", page_index)

        for image_index, img in enumerate(
            image_list, start=1
        ):  # enumerate the image list
            xref = img[0]  # get the XREF of the image
            pix = pymupdf.Pixmap(doc, xref)  # create a Pixmap

            if pix.n - pix.alpha > 3:  # CMYK: convert to RGB first
                pix = pymupdf.Pixmap(pymupdf.csRGB, pix)

            # Image file name:
            image_file_name = f"page_{page_index}-image_{image_index}.png"

            # Absolute path of the image file in temp directory:
            image_file_path = os.path.join(temp_image_directory_path, image_file_name)

            # Save the image as a PNG file:
            pix.save(image_file_path)

            # Close the pixmap:
            del pix

            # Append the image file name to the list:
            image_files_uris.append("file://" + image_file_path)

    # Close the document:
    doc.close()

    # Return the list of image file uris:
    return image_files_uris


def create_images_of_each_document_page(document_uri, dpi=300):
    """
    Convert a PDF file into a list of images (one per page) using PyMuPDF.

    Parameters:
        document_uri (str): The uri to the document file.
        dpi (int): Desired resolution for the output images in dots per inch.
                   Default is 300. The zoom factor is computed as dpi / 72.

    Returns:
        list: A list of PIL Image objects corresponding to each page of the PDF.
    """

    import fitz  # PyMuPDF

    # Check if package pymupdf is available:
    if not is_pymupdf_available():
        raise ImportError(
            "pymupdf is not available. Please install it to use this function."
        )

    # Convert the URI to a local file path:
    document_path = uri_to_local_file_path(document_uri)

    # We need a temporary folder obtained with tempfile and mkdtemp to store the images:
    temp_image_directory_path = mkdtemp(prefix="extracted_page_images_")

    # Calculate zoom factor (default PDF DPI is 72)
    zoom = dpi / 72

    # Create a matrix for the zoom factor
    mat = fitz.Matrix(zoom, zoom)

    # Open the document using PyMuPDF:
    doc = fitz.open(document_path)

    # List to store the image URIs:
    image_uris = []

    for page_index, page in enumerate(doc):

        # Render the page to an image using the zoom matrix:
        pix = page.get_pixmap(matrix=mat)

        # Image file name:
        image_file_name = f"image_for_page_{page_index}.png"

        # Absolute path of the image file in temp directory:
        image_file_path = os.path.join(temp_image_directory_path, image_file_name)

        # Save the image as a PNG file:
        pix.save(image_file_path)

        # Append the image file name to the list:
        image_uris.append("file://" + image_file_path)

        # Close the pixmap:
        del pix

    # Close the document:
    doc.close()

    return image_uris


def extract_text_from_document_pages(document_uri: str) -> List[str]:
    """
    Extract text from each page of a document.

    Parameters
    ----------
    document_uri : str
        The URI of the document to extract text from.

    Returns
    -------
    List[str]
        A list of text strings, one for each page.
    """

    import fitz  # PyMuPDF

    # Check if package pymupdf is available:
    if not is_pymupdf_available():
        raise ImportError(
            "pymupdf is not available. Please install it to use this function."
        )

    # Convert the URI to a local file path:
    document_path = uri_to_local_file_path(document_uri)

    # Open the document using PyMuPDF:
    doc = fitz.open(document_path)

    # List to store the text of each page:
    pages_text = []

    # Iterate over each page and extract text:
    for page in doc:
        page_text = page.get_text(
            "text"
        )  # or simply page.get_text() if "text" is default
        pages_text.append(page_text)

    # Close the document:
    doc.close()

    return pages_text


def extract_text_and_image_from_document(
    document_uri: str, dpi: int = 300
) -> List[Tuple[str, Image.Image]]:
    """
    Extract text and generate an image for each page in the document.

    Parameters
    ----------
    document_uri : str
        The URI or file path of the document to process.
    dpi : int, optional
        The resolution for the output images in dots per inch. Default is 300.

    Returns
    -------
    List[Tuple[str, Image.Image]]
        A list of tuples, each containing:
            - The extracted text from the page (str).
            - A PIL Image object representing the page.
    """

    import fitz  # PyMuPDF

    # Check if package pymupdf is available:
    if not is_pymupdf_available():
        raise ImportError(
            "pymupdf is not available. Please install it to use this function."
        )

    # Convert the document URI to a local file path.
    document_path = uri_to_local_file_path(document_uri)

    try:
        doc = fitz.open(document_path)
    except Exception as e:
        raise RuntimeError(f"Failed to open document '{document_path}': {e}")

    pages_content = []
    # Compute the zoom factor based on the desired DPI (PDFs default to 72 DPI)
    zoom = dpi / 72.0
    mat = fitz.Matrix(zoom, zoom)

    for page_number in range(len(doc)):
        try:
            # Load the page and extract text
            page = doc.load_page(page_number)
            page_text = page.get_text("text")
            # Render the page to an image using the zoom matrix
            pix = page.get_pixmap(matrix=mat)
            # Convert the pixmap to PNG bytes and then to a PIL Image
            img_bytes = pix.tobytes("png")
            image = Image.open(io.BytesIO(img_bytes))
            pages_content.append((page_text, image))
        except Exception as e:
            print(f"Error processing page {page_number}: {e}")
            continue

    doc.close()
    return pages_content


def load_document(uris: Union[str, List[str]]) -> List[dict]:
    """
    This function loads the text content of documents from a file path, directory path,
    or a list of paths (files/directories).

    Parameter
    ---------
    uris: str | List[str]
        The URI or file path of the document(s) to process.

    Returns
    -------
    List[dict]
        Returns a list of dictionaries:
            'id': File name
            'metadata' : all the metadata available from the document.
            'text': The extracted text of the document
    Raises
    ------
    ImportError
        When the user has not installed pymupdf.
    ValueError
        If the file given has an unsupport extension.
    RunTimeError
        If is unable to open the file.
    TypeError
        If the path given is invalid.
            {"id": filename, "metadata": file metadata, "text": extracted text}
    """
    import pymupdf

    # Check if package pymupdf is available:
    if not is_pymupdf_available():
        raise ImportError(
            "pymupdf is not available. Please install it to use this function."
        )

    def process_file(file_path: Path) -> dict:
        """Process a single file and extract its metadata and text."""
        if file_path.suffix[1:] not in document_file_extensions:
            raise ValueError(f"Unsupported file extension: {file_path.suffix}")

        document_path = uri_to_local_file_path(str(file_path))

        try:
            file = pymupdf.open(document_path)
            if file_path.suffix == ".pdf":
                text = convert_document_to_markdown(document_path)
            else:
                text = "".join([page.get_text() for page in file])
        except Exception as e:
            raise RuntimeError(f"Failed to open document '{document_path}': {e}")

        # Extract metadata and add file type
        metadata = file.metadata
        metadata["filename"] = file_path.stem
        metadata["filetype"] = file_path.suffix[1:]

        return {"metadata": metadata, "text": text}

    list_documents = []
    paths = [Path(uris)] if isinstance(uris, str) else [Path(uri) for uri in uris]

    doc_id = 1
    for path in paths:
        if path.is_file():
            doc = process_file(path)
            doc["id"] = str(doc_id)
            list_documents.append(doc)
            doc_id += 1
        elif path.is_dir():
            for file_path in path.iterdir():
                if file_path.is_file():
                    doc = process_file(path)
                    doc["id"] = doc_id
                    list_documents.append(doc)
                    doc_id += 1
        else:
            raise TypeError(f"Invalid path: {path}")

    return list_documents<|MERGE_RESOLUTION|>--- conflicted
+++ resolved
@@ -5,14 +5,9 @@
 from tempfile import mkdtemp
 from typing import List, Tuple, Union
 
-<<<<<<< HEAD
+from PIL import Image
 from arbol import aprint
 from litemind.utils.file_extensions import document_file_extensions
-=======
-from PIL import Image
-from arbol import aprint
-
->>>>>>> 2e0f6ee0
 from litemind.utils.normalise_uri_to_local_file_path import uri_to_local_file_path
 from PIL import Image
 
